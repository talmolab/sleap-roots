--- conflicted
+++ resolved
@@ -1436,292 +1436,30 @@
         "primary_angle_proximal",
     )
 
-    expected_dtypes = (int, float, np.integer, np.floating)
-
-    all_series_summaries = []
-
-    for series in all_multiple_dicot_series:
-
-        # Compute traits for the current series.
-        computed_traits = multiple_dicot_pipeline.compute_multiple_dicots_traits(series)
-
-        # Manually create dictionary storing traits for all frames.
-        result = {
-            "series": str(series.series_name),
-            "group": str(series.group),
-            "qc_fail": series.qc_fail,
-            "traits": {},
-            "summary_stats": {},
-        }
-
-        aggregated_traits = {}
-
-        for frame in range(len(series)):
-
-            frame_traits = {
-                "primary_pts": series.get_primary_points(frame),
-                "lateral_pts": series.get_lateral_points(frame),
-                "expected_plant_ct": series.expected_count,
-            }
-
-            frame_traits["primary_pts_no_nans"] = filter_roots_with_nans(
-                frame_traits["primary_pts"]
-            )
-            frame_traits["lateral_pts_no_nans"] = filter_roots_with_nans(
-                frame_traits["lateral_pts"]
-            )
-            frame_traits["filtered_pts_expected_plant_ct"] = (
-                filter_plants_with_unexpected_ct(
-                    frame_traits["primary_pts_no_nans"],
-                    frame_traits["lateral_pts_no_nans"],
-                    frame_traits["expected_plant_ct"],
-                )
-            )
-            frame_traits["primary_pts_expected_plant_ct"] = get_filtered_primary_pts(
-                frame_traits["filtered_pts_expected_plant_ct"]
-            )
-            frame_traits["lateral_pts_expected_plant_ct"] = get_filtered_lateral_pts(
-                frame_traits["filtered_pts_expected_plant_ct"]
-            )
-            frame_traits["plant_associations_dict"] = associate_lateral_to_primary(
-                frame_traits["primary_pts_expected_plant_ct"],
-                frame_traits["lateral_pts_expected_plant_ct"],
-            )
-
-<<<<<<< HEAD
-            dicot_pipeline = DicotPipeline()
-
-            # Extract the plant associations for this frame
-            associations = frame_traits["plant_associations_dict"]
-
-            for primary_idx, assoc in associations.items():
-                primary_pts = assoc["primary_points"]
-                lateral_pts = assoc["lateral_points"]
-
-                # Get the initial frame traits for this plant using the primary and lateral points
-                initial_frame_traits = {
-                    "primary_pts": primary_pts,
-                    "lateral_pts": lateral_pts,
-                }
-
-                # Use the dicot pipeline to compute the plant traits on this frame
-                plant_traits = dicot_pipeline.compute_frame_traits(initial_frame_traits)
-
-                # For each plant's traits in the frame
-                for trait_name, trait_value in plant_traits.items():
-                    # Not all traits are added to the aggregated traits dictionary
-                    if trait_name in dicot_pipeline.csv_traits_multiple_plants:
-                        if trait_name not in aggregated_traits:
-                            # Initialize the trait array if it's the first frame
-                            aggregated_traits[trait_name] = [np.atleast_1d(trait_value)]
-                        else:
-                            # Append new trait values for subsequent frames
-                            aggregated_traits[trait_name].append(
-                                np.atleast_1d(trait_value)
-                            )
-
-        # After processing, update the result dictionary with computed traits
-        for trait, arrays in aggregated_traits.items():
-            aggregated_traits[trait] = np.concatenate(arrays, axis=0)
-        result["traits"] = aggregated_traits
-
-        # Compute summary statistics and update result
-        summary_stats = {}
-        for trait_name, trait_values in aggregated_traits.items():
-            trait_stats = get_summary(trait_values, prefix=f"{trait_name}_")
-            summary_stats.update(trait_stats)
-        result["summary_stats"] = summary_stats
-
-        # Assert manually calculated and computed traits have the same keys.
-        assert result.keys() == computed_traits.keys()
-
-        # Assert manually calculated and computed traits have the same trait names.
-        assert result["traits"].keys() == computed_traits["traits"].keys()
-
-        # Assert manually calculated and computed traits have the same summary trait names.
-        assert result["summary_stats"].keys() == computed_traits["summary_stats"].keys()
-
-        # Check that the trait values for manually calculated traits and computed traits are the same.
-        for key in result["traits"].keys():
-            curr_trait_val = result["traits"][key]
-            if isinstance(curr_trait_val, np.ndarray):
-                np.testing.assert_almost_equal(
-                    curr_trait_val, computed_traits["traits"][key]
-                )
-            else:
-                assert curr_trait_val == computed_traits[key]
-
-        # Check that the summary trait values for manually calculated traits and computed traits are the same.
-        for key in result["summary_stats"].keys():
-            assert np.isclose(
-                result["summary_stats"][key],
-                computed_traits["summary_stats"][key],
-                equal_nan=True,
-            )
-
-        # Append the current dictionary to the all_series_summaries list.
-        all_series_summaries.append(result)
-
-        # Type and Range Check over the traits.
-        for key in computed_traits["traits"].keys():
-
-            arr1 = computed_traits["traits"][key]
-            arr2 = result["traits"][key]
-
-            # Trait values should be stored as an array.
-            assert isinstance(arr1, np.ndarray), "Trait value is not an array."
-            assert isinstance(arr2, np.ndarray), "Trait value is not an array."
-
-            # Type check.
-            assert np.all(
-                [isinstance(x, expected_dtypes) or np.isnan(x) for x in arr1.flat]
-            ), "Array contains invalid types."
-            assert np.all(
-                [isinstance(x, expected_dtypes) or np.isnan(x) for x in arr2.flat]
-            ), "Array contains invalid types."
-
-            # Range check.
-            if key in angle_traits:
-                assert np.all(
-                    ((arr1 >= 0) & (arr1 <= 180)) | np.isnan(arr1)
-                ), "Angle trait is out of range."
-                assert np.all(
-                    ((arr2 >= 0) & (arr2 <= 180)) | np.isnan(arr2)
-                ), "Angle trait is out of range."
-
-            else:
-                assert np.all(
-                    (arr1 >= 0) | np.isnan(arr1)
-                ), "Array contains negative values."
-                assert np.all(
-                    (arr2 >= 0) | np.isnan(arr2)
-                ), "Array contains negative values."
-
-        # Type and Range Check over the summary traits.
-        for key in computed_traits["summary_stats"].keys():
-            if key.endswith("_std"):
-                continue
-            elif key.startswith(angle_traits):
-                assert (
-                    (result["summary_stats"][key] >= 0)
-                    and (result["summary_stats"][key] <= 180)
-                ) or result["summary_stats"][key], "Angle trait is out of range."
-                assert (
-                    (computed_traits["summary_stats"][key] >= 0)
-                    and (computed_traits["summary_stats"][key] <= 180)
-                ) or computed_traits["summary_stats"][
-                    key
-                ], "Angle trait is out of range."
-            else:
-                assert (result["summary_stats"][key] >= 0) or result["summary_stats"][
-                    key
-                ], f"Trait {key} is a negative value."
-                assert (computed_traits["summary_stats"][key] >= 0) or computed_traits[
-                    "summary_stats"
-                ][key], f"Trait {key} is a negative value."
-
-        # Obtain the fixture matching the current series.
-        curr_series_fixture_df = pd.read_csv(summary_series_mapping[series.series_name])
-
-        manual_df = pd.DataFrame([summary_stats])
-        manual_df.insert(0, "series", series.series_name)
-
-        # Compare the manual summary stats to the fixture summary stats.
-        pd.testing.assert_frame_equal(
-            manual_df, curr_series_fixture_df, check_exact=False
-        )
-
-    # Check batch calculations for all series.
-    batch_df_fixture = pd.read_csv(
-        multiple_arabidopsis_11do_batch_traits_csv_MultipleDicotPipeline
-    )
-
-    batch_df_rows = []
-
-    for series in all_series_summaries:
-        series_summary = {"series_name": series["series"], **series["summary_stats"]}
-        batch_df_rows.append(series_summary)
-
-    batch_df = pd.DataFrame(batch_df_rows)
-
-    computed_batch_traits = (
-        multiple_dicot_pipeline.compute_batch_multiple_dicots_traits(
-            all_series=all_multiple_dicot_series
-        )
-    )
-    assert batch_df.shape == (4, 316)
-    assert computed_batch_traits.shape == (4, 316)
-    assert batch_df_fixture.shape == (4, 316)
-
-    # Sort dataframes before comparing and reset index.
-    batch_df = batch_df.sort_values(by="series_name").reset_index(drop=True)
-    computed_batch_traits = computed_batch_traits.sort_values(
-        by="series_name"
-    ).reset_index(drop=True)
-    batch_df_fixture = batch_df_fixture.sort_values(by="series_name").reset_index(
-        drop=True
-    )
-
-    pd.testing.assert_frame_equal(
-        batch_df,
-        computed_batch_traits,
-        check_exact=False,
-    )
-    pd.testing.assert_frame_equal(
-        batch_df,
-        batch_df_fixture,
-        check_exact=False,
-    )
-    pd.testing.assert_frame_equal(
-        computed_batch_traits,
-        batch_df_fixture,
-        check_exact=False,
-    )
-
-    # Check back calculations per group.
-    group_batch_df_fixture = pd.read_csv(
-        multiple_arabidopsis_11do_group_batch_traits_csv_MultipleDicotPipeline
-    )
-
-    group_batch_df_rows = []
-
-    for series in all_series_summaries:
-        if series["qc_fail"] == 1:
-            continue
-        else:
-            series_summary = {"genotype": series["group"], **series["summary_stats"]}
-            group_batch_df_rows.append(series_summary)
-
-    group_batch_df = pd.DataFrame(group_batch_df_rows)
-
-    computed_group_batch_traits = (
-        multiple_dicot_pipeline.compute_batch_multiple_dicots_traits_for_groups(
-            all_series=all_multiple_dicot_series
-        )
-    )
-    assert computed_group_batch_traits.shape == (3, 316)
-    assert group_batch_df.shape == (3, 316)
-    assert group_batch_df_fixture.shape == (3, 316)
-
-    # Ensure genotype column is of type string. Then, sort dataframes before comparing.
-    group_batch_df["genotype"] = group_batch_df["genotype"].astype(str)
-    computed_group_batch_traits["genotype"] = computed_group_batch_traits[
-        "genotype"
-    ].astype(str)
-    group_batch_df_fixture["genotype"] = group_batch_df_fixture["genotype"].astype(str)
-
-    group_batch_df = group_batch_df.sort_values(by="genotype").reset_index(drop=True)
-    computed_group_batch_traits = computed_group_batch_traits.sort_values(
-        by="genotype"
-    ).reset_index(drop=True)
-    group_batch_df_fixture = group_batch_df_fixture.sort_values(
-        by="genotype"
-    ).reset_index(drop=True)
-
-    pd.testing.assert_frame_equal(group_batch_df, computed_group_batch_traits)
-    pd.testing.assert_frame_equal(group_batch_df, group_batch_df_fixture)
-    pd.testing.assert_frame_equal(computed_group_batch_traits, group_batch_df_fixture)
-=======
+    pipeline = MultipleDicotPipeline()
+    arabidopsis_traits = pipeline.compute_multiple_dicots_traits(arabidopsis)
+    all_traits = pipeline.compute_batch_multiple_dicots_traits(arabidopsis_series_all)
+
+    # Dataframe shape assertions
+    assert pd.DataFrame([arabidopsis_traits["summary_stats"]]).shape == (1, 315)
+    assert all_traits.shape == (4, 316)
+
+    # Dataframe dtype assertions
+    expected_all_traits_dtypes = {
+        "lateral_count_min": "int64",
+        "lateral_count_max": "int64",
+    }
+
+    for col, expected_dtype in expected_all_traits_dtypes.items():
+        assert np.issubdtype(
+            all_traits[col].dtype, np.integer
+        ), f"Unexpected dtype for column {col} in all_traits. Expected integer, got {all_traits[col].dtype}"
+
+    # Value range assertions for traits
+    assert (
+        all_traits["curve_index_median"] >= 0
+    ).all(), "curve_index in all_traits contains negative values"
+
     # Check that series dictionary
     assert isinstance(arabidopsis_traits, dict)
     assert arabidopsis_traits["series"] == "997_1"
@@ -2139,5 +1877,4 @@
         rice_batch_traits_fixture[batch_trait_cols],
         check_exact=False,
         atol=1e-8,
-    )
->>>>>>> dadc0f79
+    )