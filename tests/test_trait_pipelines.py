--- conflicted
+++ resolved
@@ -10,11 +10,8 @@
     MultipleDicotPipeline,
     NumpyArrayEncoder,
     PrimaryRootPipeline,
-<<<<<<< HEAD
     MultiplePrimaryRootPipeline,
-=======
     LateralRootPipeline,
->>>>>>> fc943be2
 )
 from sleap_roots.series import (
     Series,
@@ -30,15 +27,12 @@
     join_pts,
     get_all_pts_array,
     get_nodes,
-<<<<<<< HEAD
     filter_primary_roots_with_unexpected_count,
-=======
     filter_roots_with_nans,
     filter_plants_with_unexpected_ct,
     get_filtered_lateral_pts,
     get_filtered_primary_pts,
     associate_lateral_to_primary,
->>>>>>> fc943be2
 )
 
 from sleap_roots.bases import (
@@ -1398,6 +1392,56 @@
     multiple_arabidopsis_11do_batch_traits_csv_MultipleDicotPipeline,
     multiple_arabidopsis_11do_group_batch_traits_csv_MultipleDicotPipeline,
 ):
+    arabidopsis = Series.load(
+        series_name="997_1",
+        h5_path=multiple_arabidopsis_11do_h5,
+        primary_path=multiple_arabidopsis_11do_primary_slp,
+        lateral_path=multiple_arabidopsis_11do_lateral_slp,
+        csv_path=multiple_arabidopsis_11do_csv,
+    )
+    arabidopsis_slp_paths = find_all_slp_paths(multiple_arabidopsis_11do_folder)
+    arabidopsis_series_all = load_series_from_slps(
+        slp_paths=arabidopsis_slp_paths,
+        h5s=True,
+        csv_path=multiple_arabidopsis_11do_csv,
+    )
+
+    pipeline = MultipleDicotPipeline()
+    arabidopsis_traits = pipeline.compute_multiple_dicots_traits(arabidopsis)
+    all_traits = pipeline.compute_batch_multiple_dicots_traits(arabidopsis_series_all)
+
+    # Dataframe shape assertions
+    assert pd.DataFrame([arabidopsis_traits["summary_stats"]]).shape == (1, 315)
+    assert all_traits.shape == (4, 316)
+
+    # Dataframe dtype assertions
+    expected_all_traits_dtypes = {
+        "lateral_count_min": "int64",
+        "lateral_count_max": "int64",
+    }
+
+    for col, expected_dtype in expected_all_traits_dtypes.items():
+        assert np.issubdtype(
+            all_traits[col].dtype, np.integer
+        ), f"Unexpected dtype for column {col} in all_traits. Expected integer, got {all_traits[col].dtype}"
+
+    # Value range assertions for traits
+    assert (
+        all_traits["curve_index_median"] >= 0
+    ).all(), "curve_index in all_traits contains negative values"
+
+    # Check that series dictionary
+    assert isinstance(arabidopsis_traits, dict)
+    assert arabidopsis_traits["series"] == "997_1"
+    assert arabidopsis_traits["group"] == "997"
+
+
+def test_multiple_dicot_pipeline(
+    multiple_arabidopsis_11do_folder,
+    multiple_arabidopsis_11do_csv,
+    multiple_arabidopsis_11do_batch_traits_csv_MultipleDicotPipeline,
+    multiple_arabidopsis_11do_group_batch_traits_csv_MultipleDicotPipeline,
+):
 
     all_slps = sr.find_all_slp_paths(multiple_arabidopsis_11do_folder)
 
@@ -1960,163 +2004,84 @@
     rice_YR39SJX_computed_traits = pipeline.compute_plant_traits(rice_YR39SJX)
     rice_0K9E8BI_computed_traits = pipeline.compute_plant_traits(rice_0K9E8BI)
 
-<<<<<<< HEAD
-    # Check that series dictionary
-    assert isinstance(arabidopsis_traits, dict)
-    assert arabidopsis_traits["series"] == "997_1"
-    assert arabidopsis_traits["group"] == "997"
-
-
-def test_primary_root_pipeline(
-    canola_folder,
-    canola_traits_csv,
-    canola_batch_traits_csv,
-    soy_folder,
-    soy_traits_csv,
-    soy_batch_traits_csv,
-    rice_folder,
-    rice_3do_0K9E8B1_traits_csv,
-    rice_3do_YR39SJX_traits_csv,
-    rice_3do_batch_traits_csv,
-):
-
-    # Dicot data (canola_7do, soy_6do).
-    canola_slps = sr.find_all_slp_paths(canola_folder)
-    canola = sr.load_series_from_slps(canola_slps, h5s=True)[0]
-
-    soy_slps = sr.find_all_slp_paths(soy_folder)
-    soy = sr.load_series_from_slps(soy_slps, h5s=True)[0]
-
-    canola_traits_fixture = pd.read_csv(canola_traits_csv)
-    canola_batch_traits_fixture = pd.read_csv(canola_batch_traits_csv)
-
-    soy_traits_fixture = pd.read_csv(soy_traits_csv)
-    soy_batch_traits_fixture = pd.read_csv(soy_batch_traits_csv)
-
-    # Younger monocot data (rice_3do).
-    rice_slps = sr.find_all_slp_paths(rice_folder)
-    rice_all_series = sr.load_series_from_slps(rice_slps)
-    rice_YR39SJX = [
-        series for series in rice_all_series if series.series_name == "YR39SJX"
-    ][0]
-    rice_0K9E8BI = [
-        series for series in rice_all_series if series.series_name == "0K9E8BI"
-    ][0]
-    rice_YR39SJX_traits_fixture = pd.read_csv(rice_3do_YR39SJX_traits_csv)
-    rice_0K9E8BI_traits_fixture = pd.read_csv(rice_3do_0K9E8B1_traits_csv)
-    rice_batch_traits_fixture = pd.read_csv(rice_3do_batch_traits_csv)
-
-    trait_cols = [
-        "plant_name",
-        "curve_index",
-        "primary_angle_distal",
-        "primary_angle_proximal",
-        "primary_base_tip_dist",
-        "primary_length",
-        "primary_tip_pt_y",
-    ]
-
-    pipeline = PrimaryRootPipeline()
-
-    # Compare computed traits to fixtures.
-    canola_computed_traits = pipeline.compute_plant_traits(canola)
-    soy_computed_traits = pipeline.compute_plant_traits(soy)
-    rice_YR39SJX_computed_traits = pipeline.compute_plant_traits(rice_YR39SJX)
-    rice_0K9E8BI_computed_traits = pipeline.compute_plant_traits(rice_0K9E8BI)
-
-    pd.testing.assert_frame_equal(
-        canola_computed_traits[trait_cols], canola_traits_fixture[trait_cols]
-    )
-    pd.testing.assert_frame_equal(
-        soy_computed_traits[trait_cols], soy_traits_fixture[trait_cols]
+    # Canola traits per frame comparision.
+    pd.testing.assert_frame_equal(
+        canola_manual_traits[trait_cols],
+        canola_computed_traits[trait_cols],
+        check_exact=False,
+        atol=1e-8,
+    )
+    pd.testing.assert_frame_equal(
+        canola_manual_traits[trait_cols],
+        canola_traits_fixture[trait_cols],
+        check_exact=False,
+        atol=1e-8,
+    )
+    pd.testing.assert_frame_equal(
+        canola_computed_traits[trait_cols],
+        canola_traits_fixture[trait_cols],
+        check_exact=False,
+        atol=1e-8,
+    )
+
+    # Canola traits per frame comparision.
+    pd.testing.assert_frame_equal(
+        soy_manual_traits[trait_cols],
+        soy_computed_traits[trait_cols],
+        check_exact=False,
+        atol=1e-8,
+    )
+    pd.testing.assert_frame_equal(
+        soy_manual_traits[trait_cols],
+        soy_traits_fixture[trait_cols],
+        check_exact=False,
+        atol=1e-8,
+    )
+    pd.testing.assert_frame_equal(
+        soy_computed_traits[trait_cols],
+        soy_traits_fixture[trait_cols],
+        check_exact=False,
+        atol=1e-8,
+    )
+
+    # Rice 3do (0K9E8BI)
+    pd.testing.assert_frame_equal(
+        rice_0K9E8BI_manual_traits[trait_cols],
+        rice_0K9E8BI_computed_traits[trait_cols],
+        check_exact=False,
+        atol=1e-8,
+    )
+    pd.testing.assert_frame_equal(
+        rice_0K9E8BI_manual_traits[trait_cols],
+        rice_0K9E8BI_traits_fixture[trait_cols],
+        check_exact=False,
+        atol=1e-8,
+    )
+    pd.testing.assert_frame_equal(
+        rice_0K9E8BI_computed_traits[trait_cols],
+        rice_0K9E8BI_traits_fixture[trait_cols],
+        check_exact=False,
+        atol=1e-8,
+    )
+
+    # Rice 3do (YR39SJX)
+    pd.testing.assert_frame_equal(
+        rice_YR39SJX_manual_traits[trait_cols],
+        rice_YR39SJX_computed_traits[trait_cols],
+        check_exact=False,
+        atol=1e-8,
+    )
+    pd.testing.assert_frame_equal(
+        rice_YR39SJX_manual_traits[trait_cols],
+        rice_YR39SJX_traits_fixture[trait_cols],
+        check_exact=False,
+        atol=1e-8,
     )
     pd.testing.assert_frame_equal(
         rice_YR39SJX_computed_traits[trait_cols],
         rice_YR39SJX_traits_fixture[trait_cols],
-    )
-    pd.testing.assert_frame_equal(
-        rice_0K9E8BI_computed_traits[trait_cols],
-        rice_0K9E8BI_traits_fixture[trait_cols],
-=======
-    # Canola traits per frame comparision.
-    pd.testing.assert_frame_equal(
-        canola_manual_traits[trait_cols],
-        canola_computed_traits[trait_cols],
-        check_exact=False,
-        atol=1e-8,
-    )
-    pd.testing.assert_frame_equal(
-        canola_manual_traits[trait_cols],
-        canola_traits_fixture[trait_cols],
-        check_exact=False,
-        atol=1e-8,
-    )
-    pd.testing.assert_frame_equal(
-        canola_computed_traits[trait_cols],
-        canola_traits_fixture[trait_cols],
-        check_exact=False,
-        atol=1e-8,
-    )
-
-    # Canola traits per frame comparision.
-    pd.testing.assert_frame_equal(
-        soy_manual_traits[trait_cols],
-        soy_computed_traits[trait_cols],
-        check_exact=False,
-        atol=1e-8,
-    )
-    pd.testing.assert_frame_equal(
-        soy_manual_traits[trait_cols],
-        soy_traits_fixture[trait_cols],
-        check_exact=False,
-        atol=1e-8,
-    )
-    pd.testing.assert_frame_equal(
-        soy_computed_traits[trait_cols],
-        soy_traits_fixture[trait_cols],
-        check_exact=False,
-        atol=1e-8,
-    )
-
-    # Rice 3do (0K9E8BI)
-    pd.testing.assert_frame_equal(
-        rice_0K9E8BI_manual_traits[trait_cols],
-        rice_0K9E8BI_computed_traits[trait_cols],
-        check_exact=False,
-        atol=1e-8,
-    )
-    pd.testing.assert_frame_equal(
-        rice_0K9E8BI_manual_traits[trait_cols],
-        rice_0K9E8BI_traits_fixture[trait_cols],
-        check_exact=False,
-        atol=1e-8,
-    )
-    pd.testing.assert_frame_equal(
-        rice_0K9E8BI_computed_traits[trait_cols],
-        rice_0K9E8BI_traits_fixture[trait_cols],
-        check_exact=False,
-        atol=1e-8,
-    )
-
-    # Rice 3do (YR39SJX)
-    pd.testing.assert_frame_equal(
-        rice_YR39SJX_manual_traits[trait_cols],
-        rice_YR39SJX_computed_traits[trait_cols],
-        check_exact=False,
-        atol=1e-8,
-    )
-    pd.testing.assert_frame_equal(
-        rice_YR39SJX_manual_traits[trait_cols],
-        rice_YR39SJX_traits_fixture[trait_cols],
-        check_exact=False,
-        atol=1e-8,
-    )
-    pd.testing.assert_frame_equal(
-        rice_YR39SJX_computed_traits[trait_cols],
-        rice_YR39SJX_traits_fixture[trait_cols],
-        check_exact=False,
-        atol=1e-8,
->>>>>>> fc943be2
+        check_exact=False,
+        atol=1e-8,
     )
 
     # Compare computed batch traits to fixtures.
@@ -2132,19 +2097,13 @@
         "p95",
     ]
 
-<<<<<<< HEAD
-    # Match each trait name with the summary statistic suffix in a list, execept plant_name.
-=======
     # Match each trait name with the summary statistic suffix in a list, except plant_name.
->>>>>>> fc943be2
     batch_trait_cols = [
         "plant_name" if trait == "plant_name" else f"{trait}_{suffix}"
         for trait in trait_cols
         for suffix in summary_suffixes
     ]
 
-<<<<<<< HEAD
-=======
     # Manually create batch traits.
     agg_funcs = [
         lambda x: np.nanmin(x),
@@ -2204,34 +2163,83 @@
         )
 
     # Use the pipeline to compute batch traits.
->>>>>>> fc943be2
     canola_computed_batch_traits = pipeline.compute_batch_traits([canola])
     soy_computed_batch_traits = pipeline.compute_batch_traits([soy])
     rice_computed_batch_traits = pipeline.compute_batch_traits(
         [rice_YR39SJX, rice_0K9E8BI]
     )
 
-<<<<<<< HEAD
+    # Reset indexes of the dataframes and sort by the "plant_name" column for rice.
+    canola_manual_batch_traits = canola_manual_batch_traits.reset_index()
+    soy_manual_batch_traits = soy_manual_batch_traits.reset_index()
+    rice_manual_batch_traits = rice_manual_batch_traits.sort_values(
+        "plant_name"
+    ).reset_index()
+    rice_computed_batch_traits = rice_computed_batch_traits.sort_values(
+        "plant_name"
+    ).reset_index(drop=True)
+    rice_batch_traits_fixture = rice_batch_traits_fixture.sort_values(
+        "plant_name"
+    ).reset_index(drop=True)
+
+    # Canola batch traits.
+    pd.testing.assert_frame_equal(
+        canola_manual_batch_traits[batch_trait_cols],
+        canola_computed_batch_traits[batch_trait_cols],
+        check_exact=False,
+        atol=1e-8,
+    )
+    pd.testing.assert_frame_equal(
+        canola_manual_batch_traits[batch_trait_cols],
+        canola_batch_traits_fixture[batch_trait_cols],
+        check_exact=False,
+        atol=1e-8,
+    )
     pd.testing.assert_frame_equal(
         canola_computed_batch_traits[batch_trait_cols],
         canola_batch_traits_fixture[batch_trait_cols],
+        check_exact=False,
+        atol=1e-8,
+    )
+
+    # Soy batch traits.
+    pd.testing.assert_frame_equal(
+        soy_manual_batch_traits[batch_trait_cols],
+        soy_computed_batch_traits[batch_trait_cols],
+        check_exact=False,
+        atol=1e-8,
+    )
+    pd.testing.assert_frame_equal(
+        soy_manual_batch_traits[batch_trait_cols],
+        soy_batch_traits_fixture[batch_trait_cols],
+        check_exact=False,
+        atol=1e-8,
     )
     pd.testing.assert_frame_equal(
         soy_computed_batch_traits[batch_trait_cols],
         soy_batch_traits_fixture[batch_trait_cols],
-    )
-
-    # Sort dataframe before comparing since there are 2 samples.
-    rice_computed_batch_traits = rice_computed_batch_traits.sort_values(
-        "plant_name"
-    ).reset_index()
-    rice_batch_traits_fixture = rice_batch_traits_fixture.sort_values(
-        "plant_name"
-    ).reset_index()
-
+        check_exact=False,
+        atol=1e-8,
+    )
+
+    # Rice batch traits.
+    pd.testing.assert_frame_equal(
+        rice_manual_batch_traits[batch_trait_cols],
+        rice_computed_batch_traits[batch_trait_cols],
+        check_exact=False,
+        atol=1e-8,
+    )
+    pd.testing.assert_frame_equal(
+        rice_manual_batch_traits[batch_trait_cols],
+        rice_batch_traits_fixture[batch_trait_cols],
+        check_exact=False,
+        atol=1e-8,
+    )
     pd.testing.assert_frame_equal(
         rice_computed_batch_traits[batch_trait_cols],
         rice_batch_traits_fixture[batch_trait_cols],
+        check_exact=False,
+        atol=1e-8,
     )
 
 
@@ -2315,26 +2323,26 @@
     assert isinstance(computed_traits_997_1, dict)
     assert computed_traits_997_1["series"] == "997_1"
     assert computed_traits_997_1["group"] == "997"
-    assert pd.DataFrame([computed_traits_997_1["traits"]]).shape == (1, 9)
-    assert pd.DataFrame([computed_traits_997_1["summary_stats"]]).shape == (1, 81)
+    assert pd.DataFrame([computed_traits_997_1["traits"]]).shape == (1, 13)
+    assert pd.DataFrame([computed_traits_997_1["summary_stats"]]).shape == (1, 117)
 
     assert isinstance(computed_traits_7327_2, dict)
     assert computed_traits_7327_2["series"] == "7327_2"
     assert computed_traits_7327_2["group"] == "7327"
-    assert pd.DataFrame([computed_traits_7327_2["traits"]]).shape == (1, 9)
-    assert pd.DataFrame([computed_traits_7327_2["summary_stats"]]).shape == (1, 81)
+    assert pd.DataFrame([computed_traits_7327_2["traits"]]).shape == (1, 13)
+    assert pd.DataFrame([computed_traits_7327_2["summary_stats"]]).shape == (1, 117)
 
     assert isinstance(computed_traits_6039_1, dict)
     assert computed_traits_6039_1["series"] == "6039_1"
     assert computed_traits_6039_1["group"] == "6039"
-    assert pd.DataFrame([computed_traits_6039_1["traits"]]).shape == (1, 9)
-    assert pd.DataFrame([computed_traits_6039_1["summary_stats"]]).shape == (1, 81)
+    assert pd.DataFrame([computed_traits_6039_1["traits"]]).shape == (1, 13)
+    assert pd.DataFrame([computed_traits_6039_1["summary_stats"]]).shape == (1, 117)
 
     assert isinstance(computed_traits_9535_1, dict)
     assert computed_traits_9535_1["series"] == "9535_1"
     assert computed_traits_9535_1["group"] == "9535"
-    assert pd.DataFrame([computed_traits_6039_1["traits"]]).shape == (1, 9)
-    assert pd.DataFrame([computed_traits_9535_1["summary_stats"]]).shape == (1, 81)
+    assert pd.DataFrame([computed_traits_6039_1["traits"]]).shape == (1, 13)
+    assert pd.DataFrame([computed_traits_9535_1["summary_stats"]]).shape == (1, 117)
 
     angle_traits = (
         "lateral_angles_proximal",
@@ -2540,9 +2548,9 @@
             all_series=all_multiple_dicot_series
         )
     )
-    assert batch_df.shape == (4, 82)
-    assert computed_batch_traits.shape == (4, 82)
-    assert batch_df_fixture.shape == (4, 82)
+    assert batch_df.shape == (4, 118)
+    assert computed_batch_traits.shape == (4, 118)
+    assert batch_df_fixture.shape == (4, 118)
 
     # Ensure series_name column is of type string. Then, sort dataframes before comparing.
     batch_df["series_name"] = batch_df["series_name"].astype(str)
@@ -2594,9 +2602,9 @@
     computed_group_batch_traits = multiple_primary_root_pipeline.compute_batch_multiple_primary_roots_traits_for_groups(
         all_multiple_dicot_series
     )
-    assert computed_group_batch_traits.shape == (3, 82)
-    assert group_batch_df.shape == (3, 82)
-    assert group_batch_df_fixture.shape == (3, 82)
+    assert computed_group_batch_traits.shape == (3, 118)
+    assert group_batch_df.shape == (3, 118)
+    assert group_batch_df_fixture.shape == (3, 118)
 
     # Ensure genotype column is of type string. Then, sort dataframes before comparing.
     group_batch_df["genotype"] = group_batch_df["genotype"].astype(str)
@@ -2616,79 +2624,6 @@
     pd.testing.assert_frame_equal(group_batch_df, computed_group_batch_traits)
     pd.testing.assert_frame_equal(group_batch_df, group_batch_df_fixture)
     pd.testing.assert_frame_equal(computed_group_batch_traits, group_batch_df_fixture)
-=======
-    # Reset indexes of the dataframes and sort by the "plant_name" column for rice.
-    canola_manual_batch_traits = canola_manual_batch_traits.reset_index()
-    soy_manual_batch_traits = soy_manual_batch_traits.reset_index()
-    rice_manual_batch_traits = rice_manual_batch_traits.sort_values(
-        "plant_name"
-    ).reset_index()
-    rice_computed_batch_traits = rice_computed_batch_traits.sort_values(
-        "plant_name"
-    ).reset_index(drop=True)
-    rice_batch_traits_fixture = rice_batch_traits_fixture.sort_values(
-        "plant_name"
-    ).reset_index(drop=True)
-
-    # Canola batch traits.
-    pd.testing.assert_frame_equal(
-        canola_manual_batch_traits[batch_trait_cols],
-        canola_computed_batch_traits[batch_trait_cols],
-        check_exact=False,
-        atol=1e-8,
-    )
-    pd.testing.assert_frame_equal(
-        canola_manual_batch_traits[batch_trait_cols],
-        canola_batch_traits_fixture[batch_trait_cols],
-        check_exact=False,
-        atol=1e-8,
-    )
-    pd.testing.assert_frame_equal(
-        canola_computed_batch_traits[batch_trait_cols],
-        canola_batch_traits_fixture[batch_trait_cols],
-        check_exact=False,
-        atol=1e-8,
-    )
-
-    # Soy batch traits.
-    pd.testing.assert_frame_equal(
-        soy_manual_batch_traits[batch_trait_cols],
-        soy_computed_batch_traits[batch_trait_cols],
-        check_exact=False,
-        atol=1e-8,
-    )
-    pd.testing.assert_frame_equal(
-        soy_manual_batch_traits[batch_trait_cols],
-        soy_batch_traits_fixture[batch_trait_cols],
-        check_exact=False,
-        atol=1e-8,
-    )
-    pd.testing.assert_frame_equal(
-        soy_computed_batch_traits[batch_trait_cols],
-        soy_batch_traits_fixture[batch_trait_cols],
-        check_exact=False,
-        atol=1e-8,
-    )
-
-    # Rice batch traits.
-    pd.testing.assert_frame_equal(
-        rice_manual_batch_traits[batch_trait_cols],
-        rice_computed_batch_traits[batch_trait_cols],
-        check_exact=False,
-        atol=1e-8,
-    )
-    pd.testing.assert_frame_equal(
-        rice_manual_batch_traits[batch_trait_cols],
-        rice_batch_traits_fixture[batch_trait_cols],
-        check_exact=False,
-        atol=1e-8,
-    )
-    pd.testing.assert_frame_equal(
-        rice_computed_batch_traits[batch_trait_cols],
-        rice_batch_traits_fixture[batch_trait_cols],
-        check_exact=False,
-        atol=1e-8,
-    )
 
 
 def test_lateral_root_pipeline(
@@ -2869,5 +2804,4 @@
         soy_batch_traits_fixture[batch_trait_cols],
         check_exact=False,
         atol=1e-8,
-    )
->>>>>>> fc943be2
+    )