{
 "cells": [
  {
   "cell_type": "code",
   "execution_count": 3,
   "metadata": {},
   "outputs": [],
   "source": [
    "from sleap_roots import DicotPipeline, YoungerMonocotPipeline, OlderMonocotPipeline, MultipleDicotPipeline, Series, find_all_h5_paths, find_all_slp_paths, load_series_from_h5s, load_series_from_slps\n",
    "import pandas as pd\n",
    "import numpy as np\n",
    "from pathlib import Path\n",
    "\n",
    "from sleap_roots.trait_pipelines import (\n",
    "    DicotPipeline,\n",
    "    MultipleDicotPipeline,\n",
    "    YoungerMonocotPipeline,\n",
    "    OlderMonocotPipeline,\n",
<<<<<<< HEAD
    "    PrimaryRootPipeline\n",
=======
    "    PrimaryRootPipeline,\n",
    "    LateralRootPipeline,\n",
>>>>>>> fc943be2
    ")"
   ]
  },
  {
   "cell_type": "code",
   "execution_count": 4,
   "metadata": {},
   "outputs": [],
   "source": [
    "import base64\n",
    "import requests\n",
    "from IPython.display import Image, display\n",
    "\n",
    "def mm_ink(graphbytes):\n",
    "    \"\"\"Given a bytes object holding a Mermaid-format graph, return a URL that will generate the image.\"\"\"\n",
    "    base64_bytes = base64.b64encode(graphbytes)\n",
    "    base64_string = base64_bytes.decode(\"ascii\")\n",
    "    return \"https://mermaid.ink/img/\" + base64_string\n",
    "\n",
    "def mm_display(graphbytes):\n",
    "    \"\"\"Given a bytes object holding a Mermaid-format graph, display it.\"\"\"\n",
    "    display(Image(url=mm_ink(graphbytes)))\n",
    "\n",
    "def mm(graph):\n",
    "    \"\"\"Given a string containing a Mermaid-format graph, display it.\"\"\"\n",
    "    graphbytes = graph.encode(\"ascii\")\n",
    "    mm_display(graphbytes)\n",
    "\n",
    "def mm_link(graph):\n",
    "    \"\"\"Given a string containing a Mermaid-format graph, return URL for display.\"\"\"\n",
    "    graphbytes = graph.encode(\"ascii\")\n",
    "    return mm_ink(graphbytes)\n",
    "\n",
    "def mm_path(path):\n",
    "    \"\"\"Given a path to a file containing a Mermaid-format graph, display it\"\"\"\n",
    "    with open(path, 'rb') as f:\n",
    "        graphbytes = f.read()\n",
    "    mm_display(graphbytes)\n",
    "\n",
    "def save_mermaid_graph_image(graph, name):\n",
    "    \"\"\"Save the Mermaid graph image to a file.\"\"\"\n",
    "    graphbytes = graph.encode(\"ascii\")\n",
    "    url = mm_ink(graphbytes)\n",
    "    response = requests.get(url)\n",
    "    if response.status_code == 200:\n",
    "        image_file = f\"{name}_Mermaid_Graph.png\"\n",
    "        with open(image_file, 'wb') as file:\n",
    "            file.write(response.content)\n",
    "        print(f\"{name} Mermaid graph image saved to {image_file}\")\n",
    "    else:\n",
    "        print(\"Failed to fetch the Mermaid graph image.\")\n",
    "\n",
    "def generate_mermaid_graph_and_write_to_file(pipeline, name):\n",
    "    trait_definitions = pipeline().define_traits()\n",
    "    graph = \"graph LR\\n\"\n",
    "    unique_traits = set()\n",
    "\n",
    "    for trait_def in trait_definitions:\n",
    "        for input_trait in trait_def.input_traits:\n",
    "            graph += f\"    {input_trait} --> {trait_def.name}\\n\"\n",
    "            unique_traits.add(input_trait)\n",
    "            unique_traits.add(trait_def.name)\n",
    "    \n",
    "    # Write to a markdown file\n",
    "    markdown_graph = f\"```mermaid\\n{graph}```\\n\"\n",
    "    file_name = f\"{name}_Mermaid_Graph.md\"\n",
    "    with open(file_name, 'w') as file:\n",
    "        file.write(markdown_graph)\n",
    "        file.write(f\"\\nDistinct Traits for {name}: {len(unique_traits)}\\n\")\n",
    "    \n",
    "    print(f\"{name} Mermaid graph written to {file_name}\")\n",
    "    \n",
    "    # Display in Jupyter Notebook\n",
    "    try:\n",
    "        mm(graph)\n",
    "    except ImportError:\n",
    "        print(\"IPython is not available. The graph cannot be displayed in the notebook.\")\n",
    "    \n",
    "    # Save the image\n",
    "    save_mermaid_graph_image(graph, name)\n",
    "    \n",
    "    return markdown_graph, len(unique_traits)\n",
    "\n",
    "# Example usage\n",
    "# Assuming 'MyPipeline' is your pipeline class\n",
    "# graph, num_traits = generate_mermaid_graph_and_write_to_file(MyPipeline, \"MyPipeline\")\n"
   ]
  },
  {
   "cell_type": "code",
   "execution_count": 5,
   "metadata": {},
   "outputs": [],
   "source": [
    "younger_monocot_pipeline = YoungerMonocotPipeline() # Requires crown and primary root predictions\n",
    "older_monocot_pipeline = OlderMonocotPipeline() # Requires crown roots predictions\n",
    "dicot_pipeline = DicotPipeline() # Requires primary and lateral root predictions\n",
    "multiple_dicot_pipeline = MultipleDicotPipeline() # Requires primary and lateral root predictions, and CSV with expected plant count per cylinder\n",
<<<<<<< HEAD
    "primary_root_pipeline = PrimaryRootPipeline()"
=======
    "primary_root_pipeline = PrimaryRootPipeline()\n",
    "lateral_root_pipeline = LateralRootPipeline()"
>>>>>>> fc943be2
   ]
  },
  {
   "cell_type": "code",
   "execution_count": 6,
   "metadata": {},
   "outputs": [
    {
     "name": "stdout",
     "output_type": "stream",
     "text": [
      "PrimaryRootPipeline Mermaid graph written to PrimaryRootPipeline_Mermaid_Graph.md\n"
     ]
    },
    {
     "data": {
      "text/html": [
       "<img src=\"https://mermaid.ink/img/Z3JhcGggTFIKICAgIHByaW1hcnlfcHRzIC0tPiBwcmltYXJ5X21heF9sZW5ndGhfcHRzCiAgICBwcmltYXJ5X21heF9sZW5ndGhfcHRzIC0tPiBwcmltYXJ5X3Byb3hpbWFsX25vZGVfaW5kCiAgICBwcmltYXJ5X21heF9sZW5ndGhfcHRzIC0tPiBwcmltYXJ5X2Rpc3RhbF9ub2RlX2luZAogICAgcHJpbWFyeV9tYXhfbGVuZ3RoX3B0cyAtLT4gcHJpbWFyeV9hbmdsZV9wcm94aW1hbAogICAgcHJpbWFyeV9wcm94aW1hbF9ub2RlX2luZCAtLT4gcHJpbWFyeV9hbmdsZV9wcm94aW1hbAogICAgcHJpbWFyeV9tYXhfbGVuZ3RoX3B0cyAtLT4gcHJpbWFyeV9hbmdsZV9kaXN0YWwKICAgIHByaW1hcnlfZGlzdGFsX25vZGVfaW5kIC0tPiBwcmltYXJ5X2FuZ2xlX2Rpc3RhbAogICAgcHJpbWFyeV9tYXhfbGVuZ3RoX3B0cyAtLT4gcHJpbWFyeV9sZW5ndGgKICAgIHByaW1hcnlfbWF4X2xlbmd0aF9wdHMgLS0+IHByaW1hcnlfYmFzZV9wdAogICAgcHJpbWFyeV9tYXhfbGVuZ3RoX3B0cyAtLT4gcHJpbWFyeV90aXBfcHQKICAgIHByaW1hcnlfYmFzZV9wdCAtLT4gcHJpbWFyeV9iYXNlX3B0X3gKICAgIHByaW1hcnlfYmFzZV9wdCAtLT4gcHJpbWFyeV9iYXNlX3B0X3kKICAgIHByaW1hcnlfdGlwX3B0IC0tPiBwcmltYXJ5X3RpcF9wdF94CiAgICBwcmltYXJ5X3RpcF9wdCAtLT4gcHJpbWFyeV90aXBfcHRfeQogICAgcHJpbWFyeV9iYXNlX3B0IC0tPiBwcmltYXJ5X2Jhc2VfdGlwX2Rpc3QKICAgIHByaW1hcnlfdGlwX3B0IC0tPiBwcmltYXJ5X2Jhc2VfdGlwX2Rpc3QKICAgIHByaW1hcnlfbGVuZ3RoIC0tPiBjdXJ2ZV9pbmRleAogICAgcHJpbWFyeV9iYXNlX3RpcF9kaXN0IC0tPiBjdXJ2ZV9pbmRleAogICAgcHJpbWFyeV9tYXhfbGVuZ3RoX3B0cyAtLT4gYm91bmRpbmdfYm94Cg==\"/>"
      ],
      "text/plain": [
       "<IPython.core.display.Image object>"
      ]
     },
     "metadata": {},
     "output_type": "display_data"
    },
    {
     "name": "stdout",
     "output_type": "stream",
     "text": [
<<<<<<< HEAD
      "PrimaryRootPipeline Mermaid graph image saved to PrimaryRootPipeline_Mermaid_Graph.png\n",
      "Mermaid Graph for PrimaryRootPipeline:\n",
=======
      "Failed to fetch the Mermaid graph image.\n",
      "Mermaid Graph for DicotPipeline:\n",
>>>>>>> fc943be2
      "```mermaid\n",
      "graph LR\n",
      "    primary_pts --> primary_max_length_pts\n",
      "    primary_max_length_pts --> primary_proximal_node_ind\n",
      "    primary_max_length_pts --> primary_distal_node_ind\n",
      "    primary_max_length_pts --> primary_angle_proximal\n",
      "    primary_proximal_node_ind --> primary_angle_proximal\n",
      "    primary_max_length_pts --> primary_angle_distal\n",
      "    primary_distal_node_ind --> primary_angle_distal\n",
      "    primary_max_length_pts --> primary_length\n",
      "    primary_max_length_pts --> primary_base_pt\n",
      "    primary_max_length_pts --> primary_tip_pt\n",
      "    primary_base_pt --> primary_base_pt_x\n",
      "    primary_base_pt --> primary_base_pt_y\n",
      "    primary_tip_pt --> primary_tip_pt_x\n",
      "    primary_tip_pt --> primary_tip_pt_y\n",
      "    primary_base_pt --> primary_base_tip_dist\n",
      "    primary_tip_pt --> primary_base_tip_dist\n",
<<<<<<< HEAD
=======
      "    ellipse --> ellipse_ratio\n",
      "    scanline_intersection_counts --> scanline_last_ind\n",
      "    scanline_intersection_counts --> scanline_first_ind\n",
      "```\n",
      "\n",
      "Distinct Traits for DicotPipeline: 52\n",
      "\n",
      "YoungerMonocotPipeline Mermaid graph written to YoungerMonocotPipeline_Mermaid_Graph.md\n"
     ]
    },
    {
     "data": {
      "text/html": [
       "<img src=\"https://mermaid.ink/img/Z3JhcGggTFIKICAgIHByaW1hcnlfcHRzIC0tPiBwcmltYXJ5X21heF9sZW5ndGhfcHRzCiAgICBjcm93bl9wdHMgLS0+IHB0c19hbGxfYXJyYXkKICAgIGNyb3duX3B0cyAtLT4gY3Jvd25fY291bnQKICAgIGNyb3duX3B0cyAtLT4gY3Jvd25fcHJveGltYWxfbm9kZV9pbmRzCiAgICBjcm93bl9wdHMgLS0+IGNyb3duX2Rpc3RhbF9ub2RlX2luZHMKICAgIGNyb3duX3B0cyAtLT4gY3Jvd25fbGVuZ3RocwogICAgY3Jvd25fcHRzIC0tPiBjcm93bl9iYXNlX3B0cwogICAgY3Jvd25fcHRzIC0tPiBjcm93bl90aXBfcHRzCiAgICBjcm93bl9wdHMgLS0+IHNjYW5saW5lX2ludGVyc2VjdGlvbl9jb3VudHMKICAgIGNyb3duX3B0cyAtLT4gY3Jvd25fYW5nbGVzX2Rpc3RhbAogICAgY3Jvd25fZGlzdGFsX25vZGVfaW5kcyAtLT4gY3Jvd25fYW5nbGVzX2Rpc3RhbAogICAgY3Jvd25fcHRzIC0tPiBjcm93bl9hbmdsZXNfcHJveGltYWwKICAgIGNyb3duX3Byb3hpbWFsX25vZGVfaW5kcyAtLT4gY3Jvd25fYW5nbGVzX3Byb3hpbWFsCiAgICBjcm93bl9wdHMgLS0+IG5ldHdvcmtfbGVuZ3RoX2xvd2VyCiAgICBib3VuZGluZ19ib3ggLS0+IG5ldHdvcmtfbGVuZ3RoX2xvd2VyCiAgICBjcm93bl9wdHMgLS0+IGVsbGlwc2UKICAgIGNyb3duX3B0cyAtLT4gYm91bmRpbmdfYm94CiAgICBjcm93bl9wdHMgLS0+IGNvbnZleF9odWxsCiAgICBwcmltYXJ5X21heF9sZW5ndGhfcHRzIC0tPiBwcmltYXJ5X3Byb3hpbWFsX25vZGVfaW5kCiAgICBwcmltYXJ5X21heF9sZW5ndGhfcHRzIC0tPiBwcmltYXJ5X2FuZ2xlX3Byb3hpbWFsCiAgICBwcmltYXJ5X3Byb3hpbWFsX25vZGVfaW5kIC0tPiBwcmltYXJ5X2FuZ2xlX3Byb3hpbWFsCiAgICBwcmltYXJ5X21heF9sZW5ndGhfcHRzIC0tPiBwcmltYXJ5X2Rpc3RhbF9ub2RlX2luZAogICAgcHJpbWFyeV9tYXhfbGVuZ3RoX3B0cyAtLT4gcHJpbWFyeV9hbmdsZV9kaXN0YWwKICAgIHByaW1hcnlfZGlzdGFsX25vZGVfaW5kIC0tPiBwcmltYXJ5X2FuZ2xlX2Rpc3RhbAogICAgcHJpbWFyeV9tYXhfbGVuZ3RoX3B0cyAtLT4gcHJpbWFyeV9sZW5ndGgKICAgIHByaW1hcnlfbWF4X2xlbmd0aF9wdHMgLS0+IHByaW1hcnlfYmFzZV9wdAogICAgcHJpbWFyeV9tYXhfbGVuZ3RoX3B0cyAtLT4gcHJpbWFyeV90aXBfcHQKICAgIGNyb3duX3RpcF9wdHMgLS0+IGNyb3duX3RpcF94cwogICAgY3Jvd25fdGlwX3B0cyAtLT4gY3Jvd25fdGlwX3lzCiAgICBuZXR3b3JrX2xlbmd0aCAtLT4gbmV0d29ya19kaXN0cmlidXRpb25fcmF0aW8KICAgIG5ldHdvcmtfbGVuZ3RoX2xvd2VyIC0tPiBuZXR3b3JrX2Rpc3RyaWJ1dGlvbl9yYXRpbwogICAgY3Jvd25fbGVuZ3RocyAtLT4gbmV0d29ya19sZW5ndGgKICAgIGNyb3duX2Jhc2VfcHRzIC0tPiBjcm93bl9iYXNlX3RpcF9kaXN0cwogICAgY3Jvd25fdGlwX3B0cyAtLT4gY3Jvd25fYmFzZV90aXBfZGlzdHMKICAgIGNyb3duX2xlbmd0aHMgLS0+IGNyb3duX2N1cnZlX2luZGljZXMKICAgIGNyb3duX2Jhc2VfdGlwX2Rpc3RzIC0tPiBjcm93bl9jdXJ2ZV9pbmRpY2VzCiAgICBuZXR3b3JrX2xlbmd0aCAtLT4gbmV0d29ya19zb2xpZGl0eQogICAgY2h1bGxfYXJlYSAtLT4gbmV0d29ya19zb2xpZGl0eQogICAgcHJpbWFyeV90aXBfcHQgLS0+IHByaW1hcnlfdGlwX3B0X3kKICAgIGVsbGlwc2UgLS0+IGVsbGlwc2VfYQogICAgZWxsaXBzZSAtLT4gZWxsaXBzZV9iCiAgICBib3VuZGluZ19ib3ggLS0+IG5ldHdvcmtfd2lkdGhfZGVwdGhfcmF0aW8KICAgIGNvbnZleF9odWxsIC0tPiBjaHVsbF9wZXJpbWV0ZXIKICAgIGNvbnZleF9odWxsIC0tPiBjaHVsbF9hcmVhCiAgICBjb252ZXhfaHVsbCAtLT4gY2h1bGxfbWF4X3dpZHRoCiAgICBjb252ZXhfaHVsbCAtLT4gY2h1bGxfbWF4X2hlaWdodAogICAgY29udmV4X2h1bGwgLS0+IGNodWxsX2xpbmVfbGVuZ3RocwogICAgcHJpbWFyeV9sZW5ndGggLS0+IGN1cnZlX2luZGV4CiAgICBwcmltYXJ5X2Jhc2VfdGlwX2Rpc3QgLS0+IGN1cnZlX2luZGV4CiAgICBwcmltYXJ5X2Jhc2VfcHQgLS0+IHByaW1hcnlfYmFzZV90aXBfZGlzdAogICAgcHJpbWFyeV90aXBfcHQgLS0+IHByaW1hcnlfYmFzZV90aXBfZGlzdAogICAgZWxsaXBzZSAtLT4gZWxsaXBzZV9yYXRpbwogICAgc2NhbmxpbmVfaW50ZXJzZWN0aW9uX2NvdW50cyAtLT4gc2NhbmxpbmVfbGFzdF9pbmQKICAgIHNjYW5saW5lX2ludGVyc2VjdGlvbl9jb3VudHMgLS0+IHNjYW5saW5lX2ZpcnN0X2luZAo=\"/>"
      ],
      "text/plain": [
       "<IPython.core.display.Image object>"
      ]
     },
     "metadata": {},
     "output_type": "display_data"
    },
    {
     "name": "stdout",
     "output_type": "stream",
     "text": [
      "Failed to fetch the Mermaid graph image.\n",
      "Mermaid Graph for YoungerMonocotPipeline:\n",
      "```mermaid\n",
      "graph LR\n",
      "    primary_pts --> primary_max_length_pts\n",
      "    crown_pts --> pts_all_array\n",
      "    crown_pts --> crown_count\n",
      "    crown_pts --> crown_proximal_node_inds\n",
      "    crown_pts --> crown_distal_node_inds\n",
      "    crown_pts --> crown_lengths\n",
      "    crown_pts --> crown_base_pts\n",
      "    crown_pts --> crown_tip_pts\n",
      "    crown_pts --> scanline_intersection_counts\n",
      "    crown_pts --> crown_angles_distal\n",
      "    crown_distal_node_inds --> crown_angles_distal\n",
      "    crown_pts --> crown_angles_proximal\n",
      "    crown_proximal_node_inds --> crown_angles_proximal\n",
      "    crown_pts --> network_length_lower\n",
      "    bounding_box --> network_length_lower\n",
      "    crown_pts --> ellipse\n",
      "    crown_pts --> bounding_box\n",
      "    crown_pts --> convex_hull\n",
      "    primary_max_length_pts --> primary_proximal_node_ind\n",
      "    primary_max_length_pts --> primary_angle_proximal\n",
      "    primary_proximal_node_ind --> primary_angle_proximal\n",
      "    primary_max_length_pts --> primary_distal_node_ind\n",
      "    primary_max_length_pts --> primary_angle_distal\n",
      "    primary_distal_node_ind --> primary_angle_distal\n",
      "    primary_max_length_pts --> primary_length\n",
      "    primary_max_length_pts --> primary_base_pt\n",
      "    primary_max_length_pts --> primary_tip_pt\n",
      "    crown_tip_pts --> crown_tip_xs\n",
      "    crown_tip_pts --> crown_tip_ys\n",
      "    network_length --> network_distribution_ratio\n",
      "    network_length_lower --> network_distribution_ratio\n",
      "    crown_lengths --> network_length\n",
      "    crown_base_pts --> crown_base_tip_dists\n",
      "    crown_tip_pts --> crown_base_tip_dists\n",
      "    crown_lengths --> crown_curve_indices\n",
      "    crown_base_tip_dists --> crown_curve_indices\n",
      "    network_length --> network_solidity\n",
      "    chull_area --> network_solidity\n",
      "    primary_tip_pt --> primary_tip_pt_y\n",
      "    ellipse --> ellipse_a\n",
      "    ellipse --> ellipse_b\n",
      "    bounding_box --> network_width_depth_ratio\n",
      "    convex_hull --> chull_perimeter\n",
      "    convex_hull --> chull_area\n",
      "    convex_hull --> chull_max_width\n",
      "    convex_hull --> chull_max_height\n",
      "    convex_hull --> chull_line_lengths\n",
>>>>>>> fc943be2
      "    primary_length --> curve_index\n",
      "    primary_base_tip_dist --> curve_index\n",
      "    primary_max_length_pts --> bounding_box\n",
      "```\n",
      "\n",
<<<<<<< HEAD
      "Distinct Traits for PrimaryRootPipeline: 16\n",
=======
      "Distinct Traits for YoungerMonocotPipeline: 45\n",
      "\n",
      "OlderMonocotPipeline Mermaid graph written to OlderMonocotPipeline_Mermaid_Graph.md\n"
     ]
    },
    {
     "data": {
      "text/html": [
       "<img src=\"https://mermaid.ink/img/Z3JhcGggTFIKICAgIGNyb3duX3B0cyAtLT4gcHRzX2FsbF9hcnJheQogICAgY3Jvd25fcHRzIC0tPiBjcm93bl9jb3VudAogICAgY3Jvd25fcHRzIC0tPiBjcm93bl9wcm94aW1hbF9ub2RlX2luZHMKICAgIGNyb3duX3B0cyAtLT4gY3Jvd25fZGlzdGFsX25vZGVfaW5kcwogICAgY3Jvd25fcHRzIC0tPiBjcm93bl9sZW5ndGhzCiAgICBjcm93bl9wdHMgLS0+IGNyb3duX2Jhc2VfcHRzCiAgICBjcm93bl9wdHMgLS0+IGNyb3duX3RpcF9wdHMKICAgIGNyb3duX3B0cyAtLT4gc2NhbmxpbmVfaW50ZXJzZWN0aW9uX2NvdW50cwogICAgY3Jvd25fcHRzIC0tPiBjcm93bl9hbmdsZXNfZGlzdGFsCiAgICBjcm93bl9kaXN0YWxfbm9kZV9pbmRzIC0tPiBjcm93bl9hbmdsZXNfZGlzdGFsCiAgICBjcm93bl9wdHMgLS0+IGNyb3duX2FuZ2xlc19wcm94aW1hbAogICAgY3Jvd25fcHJveGltYWxfbm9kZV9pbmRzIC0tPiBjcm93bl9hbmdsZXNfcHJveGltYWwKICAgIGNyb3duX3B0cyAtLT4gbmV0d29ya19sZW5ndGhfbG93ZXIKICAgIGJvdW5kaW5nX2JveCAtLT4gbmV0d29ya19sZW5ndGhfbG93ZXIKICAgIGNyb3duX3B0cyAtLT4gZWxsaXBzZQogICAgY3Jvd25fcHRzIC0tPiBib3VuZGluZ19ib3gKICAgIGNyb3duX3B0cyAtLT4gY29udmV4X2h1bGwKICAgIGNyb3duX3RpcF9wdHMgLS0+IGNyb3duX3RpcF94cwogICAgY3Jvd25fdGlwX3B0cyAtLT4gY3Jvd25fdGlwX3lzCiAgICBuZXR3b3JrX2xlbmd0aCAtLT4gbmV0d29ya19kaXN0cmlidXRpb25fcmF0aW8KICAgIG5ldHdvcmtfbGVuZ3RoX2xvd2VyIC0tPiBuZXR3b3JrX2Rpc3RyaWJ1dGlvbl9yYXRpbwogICAgY3Jvd25fbGVuZ3RocyAtLT4gbmV0d29ya19sZW5ndGgKICAgIGNyb3duX2Jhc2VfcHRzIC0tPiBjcm93bl9iYXNlX3RpcF9kaXN0cwogICAgY3Jvd25fdGlwX3B0cyAtLT4gY3Jvd25fYmFzZV90aXBfZGlzdHMKICAgIGNyb3duX2xlbmd0aHMgLS0+IGNyb3duX2N1cnZlX2luZGljZXMKICAgIGNyb3duX2Jhc2VfdGlwX2Rpc3RzIC0tPiBjcm93bl9jdXJ2ZV9pbmRpY2VzCiAgICBuZXR3b3JrX2xlbmd0aCAtLT4gbmV0d29ya19zb2xpZGl0eQogICAgY2h1bGxfYXJlYSAtLT4gbmV0d29ya19zb2xpZGl0eQogICAgZWxsaXBzZSAtLT4gZWxsaXBzZV9hCiAgICBlbGxpcHNlIC0tPiBlbGxpcHNlX2IKICAgIGJvdW5kaW5nX2JveCAtLT4gbmV0d29ya193aWR0aF9kZXB0aF9yYXRpbwogICAgY29udmV4X2h1bGwgLS0+IGNodWxsX3BlcmltZXRlcgogICAgY29udmV4X2h1bGwgLS0+IGNodWxsX2FyZWEKICAgIGNvbnZleF9odWxsIC0tPiBjaHVsbF9tYXhfd2lkdGgKICAgIGNvbnZleF9odWxsIC0tPiBjaHVsbF9tYXhfaGVpZ2h0CiAgICBjb252ZXhfaHVsbCAtLT4gY2h1bGxfbGluZV9sZW5ndGhzCiAgICBlbGxpcHNlIC0tPiBlbGxpcHNlX3JhdGlvCiAgICBzY2FubGluZV9pbnRlcnNlY3Rpb25fY291bnRzIC0tPiBzY2FubGluZV9sYXN0X2luZAogICAgc2NhbmxpbmVfaW50ZXJzZWN0aW9uX2NvdW50cyAtLT4gc2NhbmxpbmVfZmlyc3RfaW5kCiAgICBjcm93bl9wdHMgLS0+IGNyb3duX3IxX3B0cwogICAgY3Jvd25fYmFzZV9wdHMgLS0+IGNodWxsX3IxX2ludGVyc2VjdGlvbl92ZWN0b3JzCiAgICBjcm93bl9yMV9wdHMgLS0+IGNodWxsX3IxX2ludGVyc2VjdGlvbl92ZWN0b3JzCiAgICBjcm93bl9wdHMgLS0+IGNodWxsX3IxX2ludGVyc2VjdGlvbl92ZWN0b3JzCiAgICBjb252ZXhfaHVsbCAtLT4gY2h1bGxfcjFfaW50ZXJzZWN0aW9uX3ZlY3RvcnMKICAgIGNodWxsX3IxX2ludGVyc2VjdGlvbl92ZWN0b3JzIC0tPiBjaHVsbF9yMV9sZWZ0X2ludGVyc2VjdGlvbl92ZWN0b3IKICAgIGNodWxsX3IxX2ludGVyc2VjdGlvbl92ZWN0b3JzIC0tPiBjaHVsbF9yMV9yaWdodF9pbnRlcnNlY3Rpb25fdmVjdG9yCiAgICBjaHVsbF9yMV9sZWZ0X2ludGVyc2VjdGlvbl92ZWN0b3IgLS0+IGFuZ2xlX2NodWxsX3IxX2xlZnRfaW50ZXJzZWN0aW9uX3ZlY3RvcgogICAgY2h1bGxfcjFfcmlnaHRfaW50ZXJzZWN0aW9uX3ZlY3RvciAtLT4gYW5nbGVfY2h1bGxfcjFfcmlnaHRfaW50ZXJzZWN0aW9uX3ZlY3RvcgogICAgY3Jvd25fcjFfcHRzIC0tPiBjaHVsbF9hcmVhc19yMV9pbnRlcnNlY3Rpb24KICAgIGNyb3duX3B0cyAtLT4gY2h1bGxfYXJlYXNfcjFfaW50ZXJzZWN0aW9uCiAgICBjb252ZXhfaHVsbCAtLT4gY2h1bGxfYXJlYXNfcjFfaW50ZXJzZWN0aW9uCiAgICBjaHVsbF9hcmVhc19yMV9pbnRlcnNlY3Rpb24gLS0+IGNodWxsX2FyZWFfYWJvdmVfcjFfaW50ZXJzZWN0aW9uCiAgICBjaHVsbF9hcmVhc19yMV9pbnRlcnNlY3Rpb24gLS0+IGNodWxsX2FyZWFfYmVsb3dfcjFfaW50ZXJzZWN0aW9uCg==\"/>"
      ],
      "text/plain": [
       "<IPython.core.display.Image object>"
      ]
     },
     "metadata": {},
     "output_type": "display_data"
    },
    {
     "name": "stdout",
     "output_type": "stream",
     "text": [
      "Failed to fetch the Mermaid graph image.\n",
      "Mermaid Graph for OlderMonocotPipeline:\n",
      "```mermaid\n",
      "graph LR\n",
      "    crown_pts --> pts_all_array\n",
      "    crown_pts --> crown_count\n",
      "    crown_pts --> crown_proximal_node_inds\n",
      "    crown_pts --> crown_distal_node_inds\n",
      "    crown_pts --> crown_lengths\n",
      "    crown_pts --> crown_base_pts\n",
      "    crown_pts --> crown_tip_pts\n",
      "    crown_pts --> scanline_intersection_counts\n",
      "    crown_pts --> crown_angles_distal\n",
      "    crown_distal_node_inds --> crown_angles_distal\n",
      "    crown_pts --> crown_angles_proximal\n",
      "    crown_proximal_node_inds --> crown_angles_proximal\n",
      "    crown_pts --> network_length_lower\n",
      "    bounding_box --> network_length_lower\n",
      "    crown_pts --> ellipse\n",
      "    crown_pts --> bounding_box\n",
      "    crown_pts --> convex_hull\n",
      "    crown_tip_pts --> crown_tip_xs\n",
      "    crown_tip_pts --> crown_tip_ys\n",
      "    network_length --> network_distribution_ratio\n",
      "    network_length_lower --> network_distribution_ratio\n",
      "    crown_lengths --> network_length\n",
      "    crown_base_pts --> crown_base_tip_dists\n",
      "    crown_tip_pts --> crown_base_tip_dists\n",
      "    crown_lengths --> crown_curve_indices\n",
      "    crown_base_tip_dists --> crown_curve_indices\n",
      "    network_length --> network_solidity\n",
      "    chull_area --> network_solidity\n",
      "    ellipse --> ellipse_a\n",
      "    ellipse --> ellipse_b\n",
      "    bounding_box --> network_width_depth_ratio\n",
      "    convex_hull --> chull_perimeter\n",
      "    convex_hull --> chull_area\n",
      "    convex_hull --> chull_max_width\n",
      "    convex_hull --> chull_max_height\n",
      "    convex_hull --> chull_line_lengths\n",
      "    ellipse --> ellipse_ratio\n",
      "    scanline_intersection_counts --> scanline_last_ind\n",
      "    scanline_intersection_counts --> scanline_first_ind\n",
      "    crown_pts --> crown_r1_pts\n",
      "    crown_base_pts --> chull_r1_intersection_vectors\n",
      "    crown_r1_pts --> chull_r1_intersection_vectors\n",
      "    crown_pts --> chull_r1_intersection_vectors\n",
      "    convex_hull --> chull_r1_intersection_vectors\n",
      "    chull_r1_intersection_vectors --> chull_r1_left_intersection_vector\n",
      "    chull_r1_intersection_vectors --> chull_r1_right_intersection_vector\n",
      "    chull_r1_left_intersection_vector --> angle_chull_r1_left_intersection_vector\n",
      "    chull_r1_right_intersection_vector --> angle_chull_r1_right_intersection_vector\n",
      "    crown_r1_pts --> chull_areas_r1_intersection\n",
      "    crown_pts --> chull_areas_r1_intersection\n",
      "    convex_hull --> chull_areas_r1_intersection\n",
      "    chull_areas_r1_intersection --> chull_area_above_r1_intersection\n",
      "    chull_areas_r1_intersection --> chull_area_below_r1_intersection\n",
      "```\n",
      "\n",
      "Distinct Traits for OlderMonocotPipeline: 42\n",
      "\n",
      "MultipleDicotPipeline Mermaid graph written to MultipleDicotPipeline_Mermaid_Graph.md\n"
     ]
    },
    {
     "data": {
      "text/html": [
       "<img src=\"https://mermaid.ink/img/Z3JhcGggTFIKICAgIHByaW1hcnlfcHRzIC0tPiBwcmltYXJ5X3B0c19ub19uYW5zCiAgICBsYXRlcmFsX3B0cyAtLT4gbGF0ZXJhbF9wdHNfbm9fbmFucwogICAgcHJpbWFyeV9wdHNfbm9fbmFucyAtLT4gZmlsdGVyZWRfcHRzX2V4cGVjdGVkX3BsYW50X2N0CiAgICBsYXRlcmFsX3B0c19ub19uYW5zIC0tPiBmaWx0ZXJlZF9wdHNfZXhwZWN0ZWRfcGxhbnRfY3QKICAgIGV4cGVjdGVkX3BsYW50X2N0IC0tPiBmaWx0ZXJlZF9wdHNfZXhwZWN0ZWRfcGxhbnRfY3QKICAgIGZpbHRlcmVkX3B0c19leHBlY3RlZF9wbGFudF9jdCAtLT4gcHJpbWFyeV9wdHNfZXhwZWN0ZWRfcGxhbnRfY3QKICAgIGZpbHRlcmVkX3B0c19leHBlY3RlZF9wbGFudF9jdCAtLT4gbGF0ZXJhbF9wdHNfZXhwZWN0ZWRfcGxhbnRfY3QKICAgIHByaW1hcnlfcHRzX2V4cGVjdGVkX3BsYW50X2N0IC0tPiBwbGFudF9hc3NvY2lhdGlvbnNfZGljdAogICAgbGF0ZXJhbF9wdHNfZXhwZWN0ZWRfcGxhbnRfY3QgLS0+IHBsYW50X2Fzc29jaWF0aW9uc19kaWN0Cg==\"/>"
      ],
      "text/plain": [
       "<IPython.core.display.Image object>"
      ]
     },
     "metadata": {},
     "output_type": "display_data"
    },
    {
     "name": "stdout",
     "output_type": "stream",
     "text": [
      "Failed to fetch the Mermaid graph image.\n",
      "Mermaid Graph for MultipleDicotPipeline:\n",
      "```mermaid\n",
      "graph LR\n",
      "    primary_pts --> primary_pts_no_nans\n",
      "    lateral_pts --> lateral_pts_no_nans\n",
      "    primary_pts_no_nans --> filtered_pts_expected_plant_ct\n",
      "    lateral_pts_no_nans --> filtered_pts_expected_plant_ct\n",
      "    expected_plant_ct --> filtered_pts_expected_plant_ct\n",
      "    filtered_pts_expected_plant_ct --> primary_pts_expected_plant_ct\n",
      "    filtered_pts_expected_plant_ct --> lateral_pts_expected_plant_ct\n",
      "    primary_pts_expected_plant_ct --> plant_associations_dict\n",
      "    lateral_pts_expected_plant_ct --> plant_associations_dict\n",
      "```\n",
      "\n",
      "Distinct Traits for MultipleDicotPipeline: 9\n",
      "\n",
      "PrimaryRootPipeline Mermaid graph written to PrimaryRootPipeline_Mermaid_Graph.md\n"
     ]
    },
    {
     "data": {
      "text/html": [
       "<img src=\"https://mermaid.ink/img/Z3JhcGggTFIKICAgIHByaW1hcnlfcHRzIC0tPiBwcmltYXJ5X21heF9sZW5ndGhfcHRzCiAgICBwcmltYXJ5X21heF9sZW5ndGhfcHRzIC0tPiBwcmltYXJ5X3Byb3hpbWFsX25vZGVfaW5kCiAgICBwcmltYXJ5X21heF9sZW5ndGhfcHRzIC0tPiBwcmltYXJ5X2Rpc3RhbF9ub2RlX2luZAogICAgcHJpbWFyeV9tYXhfbGVuZ3RoX3B0cyAtLT4gcHJpbWFyeV9hbmdsZV9wcm94aW1hbAogICAgcHJpbWFyeV9wcm94aW1hbF9ub2RlX2luZCAtLT4gcHJpbWFyeV9hbmdsZV9wcm94aW1hbAogICAgcHJpbWFyeV9tYXhfbGVuZ3RoX3B0cyAtLT4gcHJpbWFyeV9hbmdsZV9kaXN0YWwKICAgIHByaW1hcnlfZGlzdGFsX25vZGVfaW5kIC0tPiBwcmltYXJ5X2FuZ2xlX2Rpc3RhbAogICAgcHJpbWFyeV9tYXhfbGVuZ3RoX3B0cyAtLT4gcHJpbWFyeV9sZW5ndGgKICAgIHByaW1hcnlfbWF4X2xlbmd0aF9wdHMgLS0+IHByaW1hcnlfYmFzZV9wdAogICAgcHJpbWFyeV9tYXhfbGVuZ3RoX3B0cyAtLT4gcHJpbWFyeV90aXBfcHQKICAgIHByaW1hcnlfYmFzZV9wdCAtLT4gcHJpbWFyeV9iYXNlX3B0X3gKICAgIHByaW1hcnlfYmFzZV9wdCAtLT4gcHJpbWFyeV9iYXNlX3B0X3kKICAgIHByaW1hcnlfdGlwX3B0IC0tPiBwcmltYXJ5X3RpcF9wdF94CiAgICBwcmltYXJ5X3RpcF9wdCAtLT4gcHJpbWFyeV90aXBfcHRfeQogICAgcHJpbWFyeV9iYXNlX3B0IC0tPiBwcmltYXJ5X2Jhc2VfdGlwX2Rpc3QKICAgIHByaW1hcnlfdGlwX3B0IC0tPiBwcmltYXJ5X2Jhc2VfdGlwX2Rpc3QKICAgIHByaW1hcnlfbGVuZ3RoIC0tPiBjdXJ2ZV9pbmRleAogICAgcHJpbWFyeV9iYXNlX3RpcF9kaXN0IC0tPiBjdXJ2ZV9pbmRleAogICAgcHJpbWFyeV9tYXhfbGVuZ3RoX3B0cyAtLT4gYm91bmRpbmdfYm94CiAgICBib3VuZGluZ19ib3ggLS0+IGJvdW5kaW5nX2JveF9sZWZ0X3gKICAgIGJvdW5kaW5nX2JveCAtLT4gYm91bmRpbmdfYm94X3RvcF95CiAgICBib3VuZGluZ19ib3ggLS0+IGJvdW5kaW5nX2JveF93aWR0aAogICAgYm91bmRpbmdfYm94IC0tPiBib3VuZGluZ19ib3hfaGVpZ2h0Cg==\"/>"
      ],
      "text/plain": [
       "<IPython.core.display.Image object>"
      ]
     },
     "metadata": {},
     "output_type": "display_data"
    },
    {
     "name": "stdout",
     "output_type": "stream",
     "text": [
      "Failed to fetch the Mermaid graph image.\n",
      "Mermaid Graph for PrimaryRootPipeline:\n",
      "```mermaid\n",
      "graph LR\n",
      "    primary_pts --> primary_max_length_pts\n",
      "    primary_max_length_pts --> primary_proximal_node_ind\n",
      "    primary_max_length_pts --> primary_distal_node_ind\n",
      "    primary_max_length_pts --> primary_angle_proximal\n",
      "    primary_proximal_node_ind --> primary_angle_proximal\n",
      "    primary_max_length_pts --> primary_angle_distal\n",
      "    primary_distal_node_ind --> primary_angle_distal\n",
      "    primary_max_length_pts --> primary_length\n",
      "    primary_max_length_pts --> primary_base_pt\n",
      "    primary_max_length_pts --> primary_tip_pt\n",
      "    primary_base_pt --> primary_base_pt_x\n",
      "    primary_base_pt --> primary_base_pt_y\n",
      "    primary_tip_pt --> primary_tip_pt_x\n",
      "    primary_tip_pt --> primary_tip_pt_y\n",
      "    primary_base_pt --> primary_base_tip_dist\n",
      "    primary_tip_pt --> primary_base_tip_dist\n",
      "    primary_length --> curve_index\n",
      "    primary_base_tip_dist --> curve_index\n",
      "    primary_max_length_pts --> bounding_box\n",
      "    bounding_box --> bounding_box_left_x\n",
      "    bounding_box --> bounding_box_top_y\n",
      "    bounding_box --> bounding_box_width\n",
      "    bounding_box --> bounding_box_height\n",
      "```\n",
      "\n",
      "Distinct Traits for PrimaryRootPipeline: 20\n",
      "\n",
      "LateralRootPipeline Mermaid graph written to LateralRootPipeline_Mermaid_Graph.md\n"
     ]
    },
    {
     "data": {
      "text/html": [
       "<img src=\"https://mermaid.ink/img/Z3JhcGggTFIKICAgIGxhdGVyYWxfcHRzIC0tPiBsYXRlcmFsX2NvdW50CiAgICBsYXRlcmFsX3B0cyAtLT4gbGF0ZXJhbF9wcm94aW1hbF9ub2RlX2luZHMKICAgIGxhdGVyYWxfcHRzIC0tPiBsYXRlcmFsX2Rpc3RhbF9ub2RlX2luZHMKICAgIGxhdGVyYWxfcHRzIC0tPiBsYXRlcmFsX2xlbmd0aHMKICAgIGxhdGVyYWxfbGVuZ3RocyAtLT4gdG90YWxfbGF0ZXJhbF9sZW5ndGgKICAgIGxhdGVyYWxfcHRzIC0tPiBsYXRlcmFsX2Jhc2VfcHRzCiAgICBsYXRlcmFsX3B0cyAtLT4gbGF0ZXJhbF90aXBfcHRzCiAgICBsYXRlcmFsX3B0cyAtLT4gbGF0ZXJhbF9hbmdsZXNfZGlzdGFsCiAgICBsYXRlcmFsX2Rpc3RhbF9ub2RlX2luZHMgLS0+IGxhdGVyYWxfYW5nbGVzX2Rpc3RhbAogICAgbGF0ZXJhbF9wdHMgLS0+IGxhdGVyYWxfYW5nbGVzX3Byb3hpbWFsCiAgICBsYXRlcmFsX3Byb3hpbWFsX25vZGVfaW5kcyAtLT4gbGF0ZXJhbF9hbmdsZXNfcHJveGltYWwKICAgIGxhdGVyYWxfYmFzZV9wdHMgLS0+IGxhdGVyYWxfYmFzZV94cwogICAgbGF0ZXJhbF9iYXNlX3B0cyAtLT4gbGF0ZXJhbF9iYXNlX3lzCiAgICBsYXRlcmFsX3RpcF9wdHMgLS0+IGxhdGVyYWxfdGlwX3hzCiAgICBsYXRlcmFsX3RpcF9wdHMgLS0+IGxhdGVyYWxfdGlwX3lzCg==\"/>"
      ],
      "text/plain": [
       "<IPython.core.display.Image object>"
      ]
     },
     "metadata": {},
     "output_type": "display_data"
    },
    {
     "name": "stdout",
     "output_type": "stream",
     "text": [
      "Failed to fetch the Mermaid graph image.\n",
      "Mermaid Graph for LateralRootPipeline:\n",
      "```mermaid\n",
      "graph LR\n",
      "    lateral_pts --> lateral_count\n",
      "    lateral_pts --> lateral_proximal_node_inds\n",
      "    lateral_pts --> lateral_distal_node_inds\n",
      "    lateral_pts --> lateral_lengths\n",
      "    lateral_lengths --> total_lateral_length\n",
      "    lateral_pts --> lateral_base_pts\n",
      "    lateral_pts --> lateral_tip_pts\n",
      "    lateral_pts --> lateral_angles_distal\n",
      "    lateral_distal_node_inds --> lateral_angles_distal\n",
      "    lateral_pts --> lateral_angles_proximal\n",
      "    lateral_proximal_node_inds --> lateral_angles_proximal\n",
      "    lateral_base_pts --> lateral_base_xs\n",
      "    lateral_base_pts --> lateral_base_ys\n",
      "    lateral_tip_pts --> lateral_tip_xs\n",
      "    lateral_tip_pts --> lateral_tip_ys\n",
      "```\n",
      "\n",
      "Distinct Traits for LateralRootPipeline: 14\n",
>>>>>>> fc943be2
      "\n"
     ]
    }
   ],
   "source": [
    "pipelines = {\n",
<<<<<<< HEAD
    "    #\"DicotPipeline\": DicotPipeline,\n",
    "    #\"YoungerMonocotPipeline\": YoungerMonocotPipeline,\n",
    "    #\"OlderMonocotPipeline\": OlderMonocotPipeline,\n",
    "    #\"MultipleDicotPipeline\": MultipleDicotPipeline,\n",
    "    \"PrimaryRootPipeline\": PrimaryRootPipeline\n",
=======
    "    \"DicotPipeline\": DicotPipeline,\n",
    "    \"YoungerMonocotPipeline\": YoungerMonocotPipeline,\n",
    "    \"OlderMonocotPipeline\": OlderMonocotPipeline,\n",
    "    \"MultipleDicotPipeline\": MultipleDicotPipeline,\n",
    "    \"PrimaryRootPipeline\": PrimaryRootPipeline,\n",
    "    \"LateralRootPipeline\": LateralRootPipeline,\n",
>>>>>>> fc943be2
    "}\n",
    "\n",
    "for name, pipeline in pipelines.items():\n",
    "    graph, distinct_traits = generate_mermaid_graph_and_write_to_file(pipeline, name)\n",
    "    print(f\"Mermaid Graph for {name}:\")\n",
    "    print(graph)\n",
    "    print(f\"Distinct Traits for {name}: {distinct_traits}\\n\")"
   ]
  },
  {
   "cell_type": "code",
   "execution_count": null,
   "metadata": {},
   "outputs": [],
   "source": []
  }
 ],
 "metadata": {
  "kernelspec": {
   "display_name": "sleap_roots_dev",
   "language": "python",
   "name": "python3"
  },
  "language_info": {
   "codemirror_mode": {
    "name": "ipython",
    "version": 3
   },
   "file_extension": ".py",
   "mimetype": "text/x-python",
   "name": "python",
   "nbconvert_exporter": "python",
   "pygments_lexer": "ipython3",
<<<<<<< HEAD
   "version": "3.11.11"
=======
   "version": "3.11.10"
>>>>>>> fc943be2
  }
 },
 "nbformat": 4,
 "nbformat_minor": 2
}<|MERGE_RESOLUTION|>--- conflicted
+++ resolved
@@ -16,12 +16,8 @@
     "    MultipleDicotPipeline,\n",
     "    YoungerMonocotPipeline,\n",
     "    OlderMonocotPipeline,\n",
-<<<<<<< HEAD
-    "    PrimaryRootPipeline\n",
-=======
     "    PrimaryRootPipeline,\n",
     "    LateralRootPipeline,\n",
->>>>>>> fc943be2
     ")"
    ]
   },
@@ -120,12 +116,8 @@
     "older_monocot_pipeline = OlderMonocotPipeline() # Requires crown roots predictions\n",
     "dicot_pipeline = DicotPipeline() # Requires primary and lateral root predictions\n",
     "multiple_dicot_pipeline = MultipleDicotPipeline() # Requires primary and lateral root predictions, and CSV with expected plant count per cylinder\n",
-<<<<<<< HEAD
-    "primary_root_pipeline = PrimaryRootPipeline()"
-=======
     "primary_root_pipeline = PrimaryRootPipeline()\n",
     "lateral_root_pipeline = LateralRootPipeline()"
->>>>>>> fc943be2
    ]
   },
   {
@@ -156,13 +148,8 @@
      "name": "stdout",
      "output_type": "stream",
      "text": [
-<<<<<<< HEAD
-      "PrimaryRootPipeline Mermaid graph image saved to PrimaryRootPipeline_Mermaid_Graph.png\n",
-      "Mermaid Graph for PrimaryRootPipeline:\n",
-=======
       "Failed to fetch the Mermaid graph image.\n",
       "Mermaid Graph for DicotPipeline:\n",
->>>>>>> fc943be2
       "```mermaid\n",
       "graph LR\n",
       "    primary_pts --> primary_max_length_pts\n",
@@ -181,8 +168,6 @@
       "    primary_tip_pt --> primary_tip_pt_y\n",
       "    primary_base_pt --> primary_base_tip_dist\n",
       "    primary_tip_pt --> primary_base_tip_dist\n",
-<<<<<<< HEAD
-=======
       "    ellipse --> ellipse_ratio\n",
       "    scanline_intersection_counts --> scanline_last_ind\n",
       "    scanline_intersection_counts --> scanline_first_ind\n",
@@ -260,15 +245,11 @@
       "    convex_hull --> chull_max_width\n",
       "    convex_hull --> chull_max_height\n",
       "    convex_hull --> chull_line_lengths\n",
->>>>>>> fc943be2
       "    primary_length --> curve_index\n",
       "    primary_base_tip_dist --> curve_index\n",
       "    primary_max_length_pts --> bounding_box\n",
       "```\n",
       "\n",
-<<<<<<< HEAD
-      "Distinct Traits for PrimaryRootPipeline: 16\n",
-=======
       "Distinct Traits for YoungerMonocotPipeline: 45\n",
       "\n",
       "OlderMonocotPipeline Mermaid graph written to OlderMonocotPipeline_Mermaid_Graph.md\n"
@@ -478,27 +459,18 @@
       "```\n",
       "\n",
       "Distinct Traits for LateralRootPipeline: 14\n",
->>>>>>> fc943be2
       "\n"
      ]
     }
    ],
    "source": [
     "pipelines = {\n",
-<<<<<<< HEAD
-    "    #\"DicotPipeline\": DicotPipeline,\n",
-    "    #\"YoungerMonocotPipeline\": YoungerMonocotPipeline,\n",
-    "    #\"OlderMonocotPipeline\": OlderMonocotPipeline,\n",
-    "    #\"MultipleDicotPipeline\": MultipleDicotPipeline,\n",
-    "    \"PrimaryRootPipeline\": PrimaryRootPipeline\n",
-=======
     "    \"DicotPipeline\": DicotPipeline,\n",
     "    \"YoungerMonocotPipeline\": YoungerMonocotPipeline,\n",
     "    \"OlderMonocotPipeline\": OlderMonocotPipeline,\n",
     "    \"MultipleDicotPipeline\": MultipleDicotPipeline,\n",
     "    \"PrimaryRootPipeline\": PrimaryRootPipeline,\n",
     "    \"LateralRootPipeline\": LateralRootPipeline,\n",
->>>>>>> fc943be2
     "}\n",
     "\n",
     "for name, pipeline in pipelines.items():\n",
@@ -532,11 +504,7 @@
    "name": "python",
    "nbconvert_exporter": "python",
    "pygments_lexer": "ipython3",
-<<<<<<< HEAD
-   "version": "3.11.11"
-=======
    "version": "3.11.10"
->>>>>>> fc943be2
   }
  },
  "nbformat": 4,
