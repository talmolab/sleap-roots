--- conflicted
+++ resolved
@@ -2718,11 +2718,7 @@
                 scalar=True,
                 include_in_csv=True,
                 kwargs={},
-<<<<<<< HEAD
-                description="Scalar of the primary proximal angle in degrees",
-=======
                 description="Scalar of the primary proximal angle in degrees.",
->>>>>>> fc943be2
             ),
             TraitDef(
                 name="primary_angle_distal",
@@ -2731,11 +2727,7 @@
                 scalar=True,
                 include_in_csv=True,
                 kwargs={},
-<<<<<<< HEAD
-                description="Scalar of the primary proximal angle in degrees",
-=======
                 description="Scalar of the primary distal angle in degrees.",
->>>>>>> fc943be2
             ),
             TraitDef(
                 name="primary_length",
@@ -2827,8 +2819,6 @@
                 kwargs={},
                 description="Tuple of four parameters in bounding box.",
             ),
-<<<<<<< HEAD
-=======
             TraitDef(
                 name="bounding_box_left_x",
                 fn=get_bbox_left_x,
@@ -2865,7 +2855,6 @@
                 kwargs={},
                 description="Scalar of the height of the bounding box.",
             ),
->>>>>>> fc943be2
         ]
         return trait_definitions
 
@@ -2886,7 +2875,6 @@
 
 
 @attrs.define
-<<<<<<< HEAD
 class MultiplePrimaryRootPipeline(Pipeline):
     """Pipeline for computing traits for multiple primary roots."""
 
@@ -2902,133 +2890,6 @@
                 kwargs={},
                 description="Filtered points of the primary root with expected count.",
             )
-=======
-class LateralRootPipeline(Pipeline):
-    """Pipeline just for computing traits for lateral roots."""
-
-    def define_traits(self) -> List[TraitDef]:
-        """Define the trait computation pipeline for dicot plants."""
-        trait_definitions = [
-            TraitDef(
-                name="lateral_count",
-                fn=get_count,
-                input_traits=["lateral_pts"],
-                scalar=True,
-                include_in_csv=True,
-                kwargs={},
-                description="Get the number of lateral roots.",
-            ),
-            TraitDef(
-                name="lateral_proximal_node_inds",
-                fn=get_node_ind,
-                input_traits=["lateral_pts"],
-                scalar=False,
-                include_in_csv=False,
-                kwargs={"proximal": True},
-                description="Get the indices of the proximal nodes of lateral roots.",
-            ),
-            TraitDef(
-                name="lateral_distal_node_inds",
-                fn=get_node_ind,
-                input_traits=["lateral_pts"],
-                scalar=False,
-                include_in_csv=False,
-                kwargs={"proximal": False},
-                description="Get the indices of the distal nodes of lateral roots.",
-            ),
-            TraitDef(
-                name="lateral_lengths",
-                fn=get_root_lengths,
-                input_traits=["lateral_pts"],
-                scalar=False,
-                include_in_csv=True,
-                kwargs={},
-                description="Array of lateral root lengths of shape `(instances,)`.",
-            ),
-            TraitDef(
-                name="total_lateral_length",
-                fn=get_network_length,
-                input_traits=["lateral_lengths"],
-                scalar=True,
-                include_in_csv=True,
-                kwargs={},
-                description="Scalar of all lateral root network length.",
-            ),
-            TraitDef(
-                name="lateral_base_pts",
-                fn=get_bases,
-                input_traits=["lateral_pts"],
-                scalar=False,
-                include_in_csv=False,
-                kwargs={},
-                description="Array of lateral bases `(instances, (x, y))`.",
-            ),
-            TraitDef(
-                name="lateral_tip_pts",
-                fn=get_tips,
-                input_traits=["lateral_pts"],
-                scalar=False,
-                include_in_csv=False,
-                kwargs={},
-                description="Array of lateral tips `(instances, (x, y))`.",
-            ),
-            TraitDef(
-                name="lateral_angles_distal",
-                fn=get_root_angle,
-                input_traits=["lateral_pts", "lateral_distal_node_inds"],
-                scalar=False,
-                include_in_csv=True,
-                kwargs={"proximal": False, "base_ind": 0},
-                description="Array of lateral distal angles in degrees `(instances,)`.",
-            ),
-            TraitDef(
-                name="lateral_angles_proximal",
-                fn=get_root_angle,
-                input_traits=["lateral_pts", "lateral_proximal_node_inds"],
-                scalar=False,
-                include_in_csv=True,
-                kwargs={"proximal": True, "base_ind": 0},
-                description="Array of lateral proximal angles in degrees "
-                "`(instances,)`.",
-            ),
-            TraitDef(
-                name="lateral_base_xs",
-                fn=get_base_xs,
-                input_traits=["lateral_base_pts"],
-                scalar=False,
-                include_in_csv=True,
-                kwargs={},
-                description="Get x coordinates of the base of each lateral root.",
-            ),
-            TraitDef(
-                name="lateral_base_ys",
-                fn=get_base_ys,
-                input_traits=["lateral_base_pts"],
-                scalar=False,
-                include_in_csv=True,
-                kwargs={},
-                description="Array of the y-coordinates of lateral bases "
-                "`(instances,)`.",
-            ),
-            TraitDef(
-                name="lateral_tip_xs",
-                fn=get_tip_xs,
-                input_traits=["lateral_tip_pts"],
-                scalar=False,
-                include_in_csv=True,
-                kwargs={},
-                description="Array of the x-coordinates of lateral tips `(instance,)`.",
-            ),
-            TraitDef(
-                name="lateral_tip_ys",
-                fn=get_tip_ys,
-                input_traits=["lateral_tip_pts"],
-                scalar=False,
-                include_in_csv=True,
-                kwargs={},
-                description="Array of the y-coordinates of lateral tips `(instance,)`.",
-            ),
->>>>>>> fc943be2
         ]
         return trait_definitions
 
@@ -3036,15 +2897,11 @@
         """Return initial traits for a plant frame.
 
         Args:
-<<<<<<< HEAD
             Args:
-=======
->>>>>>> fc943be2
             plant: The plant `Series` object.
             frame_idx: The index of the current frame.
 
         Returns:
-<<<<<<< HEAD
             A dictionary of initial traits with key:
                 - "primary_pts": Array of primary root points.
         """
@@ -3052,10 +2909,147 @@
         expected_plant_count = plant.expected_count
 
         return {"primary_pts": primary_pts, "expected_plant_ct": expected_plant_count}
-=======
+
+
+@attrs.define
+class LateralRootPipeline(Pipeline):
+    """Pipeline just for computing traits for lateral roots."""
+
+    def define_traits(self) -> List[TraitDef]:
+        """Define the trait computation pipeline for dicot plants."""
+        trait_definitions = [
+            TraitDef(
+                name="lateral_count",
+                fn=get_count,
+                input_traits=["lateral_pts"],
+                scalar=True,
+                include_in_csv=True,
+                kwargs={},
+                description="Get the number of lateral roots.",
+            ),
+            TraitDef(
+                name="lateral_proximal_node_inds",
+                fn=get_node_ind,
+                input_traits=["lateral_pts"],
+                scalar=False,
+                include_in_csv=False,
+                kwargs={"proximal": True},
+                description="Get the indices of the proximal nodes of lateral roots.",
+            ),
+            TraitDef(
+                name="lateral_distal_node_inds",
+                fn=get_node_ind,
+                input_traits=["lateral_pts"],
+                scalar=False,
+                include_in_csv=False,
+                kwargs={"proximal": False},
+                description="Get the indices of the distal nodes of lateral roots.",
+            ),
+            TraitDef(
+                name="lateral_lengths",
+                fn=get_root_lengths,
+                input_traits=["lateral_pts"],
+                scalar=False,
+                include_in_csv=True,
+                kwargs={},
+                description="Array of lateral root lengths of shape `(instances,)`.",
+            ),
+            TraitDef(
+                name="total_lateral_length",
+                fn=get_network_length,
+                input_traits=["lateral_lengths"],
+                scalar=True,
+                include_in_csv=True,
+                kwargs={},
+                description="Scalar of all lateral root network length.",
+            ),
+            TraitDef(
+                name="lateral_base_pts",
+                fn=get_bases,
+                input_traits=["lateral_pts"],
+                scalar=False,
+                include_in_csv=False,
+                kwargs={},
+                description="Array of lateral bases `(instances, (x, y))`.",
+            ),
+            TraitDef(
+                name="lateral_tip_pts",
+                fn=get_tips,
+                input_traits=["lateral_pts"],
+                scalar=False,
+                include_in_csv=False,
+                kwargs={},
+                description="Array of lateral tips `(instances, (x, y))`.",
+            ),
+            TraitDef(
+                name="lateral_angles_distal",
+                fn=get_root_angle,
+                input_traits=["lateral_pts", "lateral_distal_node_inds"],
+                scalar=False,
+                include_in_csv=True,
+                kwargs={"proximal": False, "base_ind": 0},
+                description="Array of lateral distal angles in degrees `(instances,)`.",
+            ),
+            TraitDef(
+                name="lateral_angles_proximal",
+                fn=get_root_angle,
+                input_traits=["lateral_pts", "lateral_proximal_node_inds"],
+                scalar=False,
+                include_in_csv=True,
+                kwargs={"proximal": True, "base_ind": 0},
+                description="Array of lateral proximal angles in degrees "
+                "`(instances,)`.",
+            ),
+            TraitDef(
+                name="lateral_base_xs",
+                fn=get_base_xs,
+                input_traits=["lateral_base_pts"],
+                scalar=False,
+                include_in_csv=True,
+                kwargs={},
+                description="Get x coordinates of the base of each lateral root.",
+            ),
+            TraitDef(
+                name="lateral_base_ys",
+                fn=get_base_ys,
+                input_traits=["lateral_base_pts"],
+                scalar=False,
+                include_in_csv=True,
+                kwargs={},
+                description="Array of the y-coordinates of lateral bases "
+                "`(instances,)`.",
+            ),
+            TraitDef(
+                name="lateral_tip_xs",
+                fn=get_tip_xs,
+                input_traits=["lateral_tip_pts"],
+                scalar=False,
+                include_in_csv=True,
+                kwargs={},
+                description="Array of the x-coordinates of lateral tips `(instance,)`.",
+            ),
+            TraitDef(
+                name="lateral_tip_ys",
+                fn=get_tip_ys,
+                input_traits=["lateral_tip_pts"],
+                scalar=False,
+                include_in_csv=True,
+                kwargs={},
+                description="Array of the y-coordinates of lateral tips `(instance,)`.",
+            ),
+        ]
+        return trait_definitions
+
+    def get_initial_frame_traits(self, plant: Series, frame_idx: int) -> Dict[str, Any]:
+        """Return initial traits for a plant frame.
+
+        Args:
+            plant: The plant `Series` object.
+            frame_idx: The index of the current frame.
+
+        Returns:
             A dictionary of initial traits with keys:
                 - "lateral_pts": Array of lateral root points.
         """
         lateral_pts = plant.get_lateral_points(frame_idx)
-        return {"lateral_pts": lateral_pts}
->>>>>>> fc943be2
+        return {"lateral_pts": lateral_pts}